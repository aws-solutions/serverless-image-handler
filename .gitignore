# compiled output
**/dist
**/global-s3-assets
**/regional-s3-assets
**/open-source
**/.zip
**/tmp
**/out-tsc

# dependencies
**/node_modules

# test assets
**/coverage
**/.nyc_output

# misc
**/npm-debug.log
**/testem.log
**/package-lock.json
**/.vscode/settings.json
demo-ui-config.js

# System Files
**/.DS_Store
<<<<<<< HEAD
node_modules/
dist/
=======
**/.vscode
>>>>>>> 19cbc3ce
<|MERGE_RESOLUTION|>--- conflicted
+++ resolved
@@ -23,9 +23,4 @@
 
 # System Files
 **/.DS_Store
-<<<<<<< HEAD
-node_modules/
-dist/
-=======
-**/.vscode
->>>>>>> 19cbc3ce
+**/.vscode