--- conflicted
+++ resolved
@@ -109,12 +109,9 @@
         ENABLE_DEFAULT_FALLBACK_IMAGE: props.enableDefaultFallbackImage,
         DEFAULT_FALLBACK_IMAGE_BUCKET: props.fallbackImageS3Bucket,
         DEFAULT_FALLBACK_IMAGE_KEY: props.fallbackImageS3KeyBucket,
-<<<<<<< HEAD
         USE_SEMANTIC_URL: props.useSemanticUrl,
-=======
         SOLUTION_VERSION: props.solutionVersion,
         SOLUTION_ID: props.solutionId,
->>>>>>> c6f8c779
       },
       bundling: {
         externalModules: ["sharp"],
