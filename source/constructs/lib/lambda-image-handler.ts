import * as path from 'path';
// import * as cloudfront from '@aws-cdk/aws-cloudfront';
// import * as origins from '@aws-cdk/aws-cloudfront-origins';
// import * as dynamodb from '@aws-cdk/aws-dynamodb';
// import * as ec2 from '@aws-cdk/aws-ec2';
// import * as ecs from '@aws-cdk/aws-ecs';
// import * as ecsPatterns from '@aws-cdk/aws-ecs-patterns';
import * as iam from '@aws-cdk/aws-iam';
import * as lambda from '@aws-cdk/aws-lambda';
import * as apigw2 from '@aws-cdk/aws-apigatewayv2';
import * as apigw2integ from '@aws-cdk/aws-apigatewayv2-integrations';
// import * as s3 from '@aws-cdk/aws-s3';
<<<<<<< HEAD
import { Construct, Duration } from '@aws-cdk/core';
=======
import * as cdk from '@aws-cdk/core';
import { Construct } from '@aws-cdk/core';
>>>>>>> 931d649b


export class LambdaImageHandler extends Construct {
  constructor(scope: Construct, id: string) {
    super(scope, id);

    const layer = new lambda.LayerVersion(this, 'DepsLayer', {
      code: lambda.Code.fromAsset(path.join(__dirname, '../../new-image-handler'), {
        bundling: {
          image: lambda.Runtime.NODEJS_12_X.bundlingImage,
          command: [
            'bash', '-xc', [
              'export npm_config_update_notifier=false',
              'export npm_config_cache=$(mktemp -d)', // https://github.com/aws/aws-cdk/issues/8707#issuecomment-757435414
              'export npm_config_platform=linux npm_config_arch=x64',
              'cd $(mktemp -d)',
              'cp -v /asset-input/package*.json /asset-input/yarn.lock .',
              'npx yarn install --prod',
              'mkdir -p /asset-output/nodejs/',
              'cp -au node_modules /asset-output/nodejs/',
            ].join('&&'),
          ],
        },
      }),
      compatibleRuntimes: [lambda.Runtime.NODEJS_12_X],
      description: 'Sharp Deps Layer',
    });

    const lambdaHandler = new lambda.Function(this, 'LambdaHandler', {
      runtime: lambda.Runtime.NODEJS_12_X,
<<<<<<< HEAD
      timeout: Duration.seconds(30),
=======
      timeout: cdk.Duration.seconds(30),
>>>>>>> 931d649b
      memorySize: 1024,
      code: lambda.Code.fromAsset(path.join(__dirname, '../../new-image-handler'), {
        bundling: {
          image: lambda.Runtime.NODEJS_12_X.bundlingImage,
          command: [
            'bash', '-xc', [
              'export npm_config_update_notifier=false',
              'export npm_config_cache=$(mktemp -d)', // https://github.com/aws/aws-cdk/issues/8707#issuecomment-757435414
              'export npm_config_platform=linux npm_config_arch=x64',
              'cd $(mktemp -d)',
              'cp -rvf /asset-input/{src,test,*.json,.*.json,*.lock} .',
              'npx yarn',
              'npx yarn build',
              'cp -au lib/src /asset-output/'
            ].join('&&'),
          ],
        },
      }),
      environment: {
        NODE_ENV: 'production',
        SOURCE_BUCKETS: 'sih-input',
      },
      handler: 'index.handler',
      layers: [layer],
    });

<<<<<<< HEAD
    console.log(lambdaHandler);
=======
    const api = new apigw2.HttpApi(this, 'ApiGw2');
    api.addRoutes({
      path: '/{proxy+}',
      methods: [apigw2.HttpMethod.ANY],
      integration: new apigw2integ.LambdaProxyIntegration({ handler: lambdaHandler }),
    });

    lambdaHandler.role?.addToPrincipalPolicy(new iam.PolicyStatement({
      effect: iam.Effect.ALLOW,
      actions: [
        's3:GetObject',
      ],
      resources: ['*'],
    }));

    this.cfnOutput('ApiEndpoint', { value: api.apiEndpoint });
>>>>>>> 931d649b

    // const srcBucket = getOrCreateBucket(this, 'SrcBucket');
    // const table = new dynamodb.Table(this, 'StyleTable', {
    //   partitionKey: { name: 'id', type: dynamodb.AttributeType.STRING },
    //   billingMode: dynamodb.BillingMode.PAY_PER_REQUEST,
    // });
    // const albFargateService = new ecsPatterns.ApplicationLoadBalancedFargateService(this, 'Service', {
    //   vpc: getOrCreateVpc(this),
    //   cpu: 2048,
    //   memoryLimitMiB: 1024 * 4,
    //   minHealthyPercent: 100,
    //   maxHealthyPercent: 200,
    //   desiredCount: 2,
    //   taskImageOptions: {
    //     image: ecs.ContainerImage.fromAsset(path.join(__dirname, '../../new-image-handler')),
    //     containerPort: 8080,
    //     environment: {
    //       REGION: Aws.REGION,
    //       SRC_BUCKET: srcBucket.bucketName,
    //       STYLE_TABLE_NAME: table.tableName,
    //     },
    //   },
    // });
    // albFargateService.targetGroup.configureHealthCheck({
    //   path: '/',
    // });
    // albFargateService.service.autoScaleTaskCount({
    //   minCapacity: 2,
    //   maxCapacity: 20,
    // }).scaleOnCpuUtilization('CpuScaling', {
    //   targetUtilizationPercent: 50,
    // });
    // srcBucket.grantRead(albFargateService.taskDefinition.taskRole);
    // table.grantReadData(albFargateService.taskDefinition.taskRole);

    // // TODO: Add restriction access to ALB
    // // https://docs.aws.amazon.com/AmazonCloudFront/latest/DeveloperGuide/restrict-access-to-load-balancer.html
    // // https://docs.aws.amazon.com/AWSCloudFormation/latest/UserGuide/aws-resource-elasticloadbalancingv2-listenerrule.html

    // this.distribution(new origins.OriginGroup({
    //   primaryOrigin: new origins.LoadBalancerV2Origin(albFargateService.loadBalancer, {
    //     protocolPolicy: cloudfront.OriginProtocolPolicy.HTTP_ONLY,
    //   }),
    //   fallbackOrigin: new origins.S3Origin(srcBucket, {
    //     originAccessIdentity: this.withS3OAI(srcBucket),
    //   }),
    //   fallbackStatusCodes: [403],
    // }));

    // this.output('SrcBucketS3Url', `s3://${srcBucket.bucketName}`);
  }

  // private withS3OAI(bucket: s3.IBucket): cloudfront.IOriginAccessIdentity {
  //   // https://stackoverflow.com/a/60917015/4108187
  //   const s3oai = new cloudfront.OriginAccessIdentity(this, 'OAI');
  //   const policyStatement = new iam.PolicyStatement({
  //     actions: [
  //       's3:GetObject',
  //     ],
  //     resources: [
  //       bucket.arnForObjects('*'),
  //     ],
  //     principals: [
  //       new iam.CanonicalUserPrincipal(s3oai.cloudFrontOriginAccessIdentityS3CanonicalUserId),
  //     ],
  //   });

  //   if (bucket.policy) {
  //     bucket.policy.document.addStatements(policyStatement);
  //   } else {
  //     new s3.BucketPolicy(this, 'BucketPolicy', { bucket: bucket }).document.addStatements(policyStatement);
  //   }
  //   return s3oai;
  // }

  // private distribution(origin: cloudfront.IOrigin) {
  //   const originRequestPolicy = new cloudfront.OriginRequestPolicy(this, 'ForwardAllQueryString', {
  //     queryStringBehavior: cloudfront.OriginRequestQueryStringBehavior.all(),
  //   });
  //   const cachePolicy = new cloudfront.CachePolicy(this, 'CacheAllQueryString', {
  //     queryStringBehavior: cloudfront.CacheQueryStringBehavior.all(),
  //   });
  //   const dist = new cloudfront.Distribution(this, 'Distribution', {
  //     comment: `${Stack.of(this).stackName} distribution`,
  //     defaultBehavior: {
  //       origin,
  //       viewerProtocolPolicy: cloudfront.ViewerProtocolPolicy.REDIRECT_TO_HTTPS,
  //       originRequestPolicy,
  //       cachePolicy,
  //     },
  //     errorResponses: [
  //       { httpStatus: 500, ttl: Duration.seconds(10) },
  //       { httpStatus: 501, ttl: Duration.seconds(10) },
  //       { httpStatus: 502, ttl: Duration.seconds(10) },
  //       { httpStatus: 503, ttl: Duration.seconds(10) },
  //       { httpStatus: 504, ttl: Duration.seconds(10) },
  //     ],
  //   });

  //   this.output('CFDistributionUrl', `https://${dist.distributionDomainName}`, 'The CloudFront distribution url');
  // }

  // private output(id: string, value: string, description?: string) {
  //   new CfnOutput(this, id, { value, description });
  // }

  protected cfnOutput(id: string, props: cdk.CfnOutputProps): void {
    new cdk.CfnOutput(this, id, props);
  }
}

// const env = {
//   account: process.env.CDK_DEFAULT_ACCOUNT,
//   region: 'us-west-2',
// };

// const app = new App();

// new ECSImageHandlerStack(app, 'cdk-image-handler', { env });

// app.synth();

// function getOrCreateVpc(scope: Construct): ec2.IVpc {
//   if (scope.node.tryGetContext('use_default_vpc') === '1' || process.env.CDK_USE_DEFAULT_VPC === '1') {
//     return ec2.Vpc.fromLookup(scope, 'Vpc', { isDefault: true });
//   } else if (scope.node.tryGetContext('use_vpc_id')) {
//     return ec2.Vpc.fromLookup(scope, 'Vpc', { vpcId: scope.node.tryGetContext('use_vpc_id') });
//   }
//   return new ec2.Vpc(scope, 'Vpc', { maxAzs: 3, natGateways: 1 });
// }

// function getOrCreateBucket(scope: Construct, id: string): s3.IBucket {
//   const bucketName = scope.node.tryGetContext('use_bucket');
//   if (bucketName) {
//     return s3.Bucket.fromBucketName(scope, id, bucketName);
//   }
//   return new s3.Bucket(scope, id, { versioned: true });
// }<|MERGE_RESOLUTION|>--- conflicted
+++ resolved
@@ -10,12 +10,8 @@
 import * as apigw2 from '@aws-cdk/aws-apigatewayv2';
 import * as apigw2integ from '@aws-cdk/aws-apigatewayv2-integrations';
 // import * as s3 from '@aws-cdk/aws-s3';
-<<<<<<< HEAD
-import { Construct, Duration } from '@aws-cdk/core';
-=======
 import * as cdk from '@aws-cdk/core';
 import { Construct } from '@aws-cdk/core';
->>>>>>> 931d649b
 
 
 export class LambdaImageHandler extends Construct {
@@ -46,11 +42,7 @@
 
     const lambdaHandler = new lambda.Function(this, 'LambdaHandler', {
       runtime: lambda.Runtime.NODEJS_12_X,
-<<<<<<< HEAD
-      timeout: Duration.seconds(30),
-=======
       timeout: cdk.Duration.seconds(30),
->>>>>>> 931d649b
       memorySize: 1024,
       code: lambda.Code.fromAsset(path.join(__dirname, '../../new-image-handler'), {
         bundling: {
@@ -77,9 +69,6 @@
       layers: [layer],
     });
 
-<<<<<<< HEAD
-    console.log(lambdaHandler);
-=======
     const api = new apigw2.HttpApi(this, 'ApiGw2');
     api.addRoutes({
       path: '/{proxy+}',
@@ -96,7 +85,6 @@
     }));
 
     this.cfnOutput('ApiEndpoint', { value: api.apiEndpoint });
->>>>>>> 931d649b
 
     // const srcBucket = getOrCreateBucket(this, 'SrcBucket');
     // const table = new dynamodb.Table(this, 'StyleTable', {
