/*********************************************************************************************************************
 *  Copyright 2019 Amazon.com, Inc. or its affiliates. All Rights Reserved.                                           *
 *                                                                                                                    *
 *  Licensed under the Apache License, Version 2.0 (the "License"). You may not use this file except in compliance    *
 *  with the License. A copy of the License is located at                                                             *
 *                                                                                                                    *
 *      http://www.apache.org/licenses/LICENSE-2.0                                                                    *
 *                                                                                                                    *
 *  or in the 'license' file accompanying this file. This file is distributed on an 'AS IS' BASIS, WITHOUT WARRANTIES *
 *  OR CONDITIONS OF ANY KIND, express or implied. See the License for the specific language governing permissions    *
 *  and limitations under the License.                                                                                *
 *********************************************************************************************************************/

const ImageRequest = require('./image-request.js');
const ImageHandler = require('./image-handler.js');

exports.handler = async (event) => {
    console.log(event);
    const imageRequest = new ImageRequest();
    const imageHandler = new ImageHandler();
    try {
        const request = await imageRequest.setup(event);
        console.log(request);
        const processedRequest = await imageHandler.process(request);
        const headers = getResponseHeaders();
        headers["Content-Type"] = request.ContentType;
        headers["Expires"] = request.Expires;
        headers["Last-Modified"] = request.LastModified;
<<<<<<< HEAD
=======
        headers["Cache-Control"] = request.CacheControl;
>>>>>>> 74de982a
        const response = {
            "statusCode": 200,
            "headers" : headers,
            "body": processedRequest,
            "isBase64Encoded": true
        }
        return response;
    } catch (err) {
        console.log(err);
        const response = {
            "statusCode": err.status,
            "headers" : getResponseHeaders(true),
            "body": JSON.stringify(err),
            "isBase64Encoded": false
        }
        return response;
    }
}

/**
 * Generates the appropriate set of response headers based on a success
 * or error condition.
 * @param {boolean} isErr - has an error been thrown?
 */
const getResponseHeaders = (isErr) => {
    const corsEnabled = (process.env.CORS_ENABLED === "Yes");
    const headers = {
        "Access-Control-Allow-Methods": "GET",
        "Access-Control-Allow-Headers": "Content-Type, Authorization",
        "Access-Control-Allow-Credentials": true
    }
    if (corsEnabled) {
        headers["Access-Control-Allow-Origin"] = process.env.CORS_ORIGIN;
    }
    if (isErr) {
        headers["Content-Type"] = "application/json"
    }
    return headers;
}<|MERGE_RESOLUTION|>--- conflicted
+++ resolved
@@ -26,10 +26,7 @@
         headers["Content-Type"] = request.ContentType;
         headers["Expires"] = request.Expires;
         headers["Last-Modified"] = request.LastModified;
-<<<<<<< HEAD
-=======
         headers["Cache-Control"] = request.CacheControl;
->>>>>>> 74de982a
         const response = {
             "statusCode": 200,
             "headers" : headers,
