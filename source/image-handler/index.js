/*********************************************************************************************************************
 *  Copyright 2019 Amazon.com, Inc. or its affiliates. All Rights Reserved.                                           *
 *                                                                                                                    *
 *  Licensed under the Apache License, Version 2.0 (the "License"). You may not use this file except in compliance    *
 *  with the License. A copy of the License is located at                                                             *
 *                                                                                                                    *
 *      http://www.apache.org/licenses/LICENSE-2.0                                                                    *
 *                                                                                                                    *
 *  or in the 'license' file accompanying this file. This file is distributed on an 'AS IS' BASIS, WITHOUT WARRANTIES *
 *  OR CONDITIONS OF ANY KIND, express or implied. See the License for the specific language governing permissions    *
 *  and limitations under the License.                                                                                *
 *********************************************************************************************************************/

const ImageRequest = require('./image-request.js');
const ImageHandler = require('./image-handler.js');

exports.handler = async (event) => {
    console.log(event);
    const imageRequest = new ImageRequest();
    const imageHandler = new ImageHandler();
    try {
        const request = await imageRequest.setup(event);
        console.log(request);
        const processedRequest = await imageHandler.process(request);

        const headers = getResponseHeaders();
        headers["Content-Type"] = request.ContentType;
        headers["Expires"] = request.Expires;
        headers["Last-Modified"] = request.LastModified;
        headers["Cache-Control"] = request.CacheControl;

        return {
            "statusCode": 200,
            "headers" : headers,
            "body": processedRequest,
            "isBase64Encoded": true
        };
    } catch (err) {
        console.log(err);

        return {
            "statusCode": err.status,
            "headers" : getResponseHeaders(true),
            "body": JSON.stringify(err),
            "isBase64Encoded": false
        };
    }
}

/**
 * Generates the appropriate set of response headers based on a success
 * or error condition.
 * @param {boolean} isErr - has an error been thrown?
 */
const getResponseHeaders = (isErr) => {
    const corsEnabled = (process.env.CORS_ENABLED === "Yes");
    const headers = {
        "Access-Control-Allow-Methods": "GET",
        "Access-Control-Allow-Headers": "Content-Type, Authorization",
<<<<<<< HEAD
        "Access-Control-Allow-Credentials": true,
        "Content-Type": "image",
        "Cache-Control": process.env.CACHE_CONTROL || "public max-age=3600",
=======
        "Access-Control-Allow-Credentials": true
>>>>>>> 19cbc3ce
    }
    if (corsEnabled) {
        headers["Access-Control-Allow-Origin"] = process.env.CORS_ORIGIN;
    }
    if (isErr) {
        headers["Content-Type"] = "application/json"
    }
    return headers;
}<|MERGE_RESOLUTION|>--- conflicted
+++ resolved
@@ -57,13 +57,7 @@
     const headers = {
         "Access-Control-Allow-Methods": "GET",
         "Access-Control-Allow-Headers": "Content-Type, Authorization",
-<<<<<<< HEAD
-        "Access-Control-Allow-Credentials": true,
-        "Content-Type": "image",
-        "Cache-Control": process.env.CACHE_CONTROL || "public max-age=3600",
-=======
         "Access-Control-Allow-Credentials": true
->>>>>>> 19cbc3ce
     }
     if (corsEnabled) {
         headers["Access-Control-Allow-Origin"] = process.env.CORS_ORIGIN;
