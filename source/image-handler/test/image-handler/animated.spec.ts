// Copyright Amazon.com, Inc. or its affiliates. All Rights Reserved.
// SPDX-License-Identifier: Apache-2.0

import Rekognition from "aws-sdk/clients/rekognition";
import S3 from "aws-sdk/clients/s3";
import fs from "fs";

import { ImageHandler } from "../../image-handler";
import { ContentTypes, ImageRequestInfo, RequestTypes } from "../../lib";

const s3Client = new S3();
const rekognitionClient = new Rekognition();
const image = fs.readFileSync("./test/image/25x15.png");
const gifImage = fs.readFileSync("./test/image/transparent-5x5-2page.gif");

describe("animated", () => {
<<<<<<< HEAD
  it("Should create non animated image if the input image is a GIF but does not have multiple pages", async () => {
    // Arrange
    const request: ImageRequestInfo = {
      requestType: RequestTypes.DEFAULT,
      contentType: ContentTypes.GIF,
      bucket: "sample-bucket",
      key: "sample-image-001.gif",
      edits: { grayscale: true },
      originalImage: image,
    };
=======
    beforeEach(() => {
        jest.resetAllMocks();
    });

    it("Should create non animated image if the input image is a GIF but does not have multiple pages", async () => {
        // Arrange
        const request: ImageRequestInfo = {
            requestType: RequestTypes.DEFAULT,
            contentType: ContentTypes.GIF,
            bucket: "sample-bucket",
            key: "sample-image-001.gif",
            edits: { grayscale: true },
            originalImage: image,
        };

        // Act
        const imageHandler = new ImageHandler(s3Client, rekognitionClient);
        // SpyOn InstantiateSharpImage
        const instantiateSpy = jest.spyOn<any, 'instantiateSharpImage'>(imageHandler, "instantiateSharpImage");
        await imageHandler.process(request);
        expect(instantiateSpy).toHaveBeenCalledTimes(2);
        expect(instantiateSpy).toHaveBeenCalledWith(request.originalImage, request.edits, { failOnError: false, animated: false });
>>>>>>> c6f8c779

    // Act
    const imageHandler = new ImageHandler(s3Client, rekognitionClient);
    // SpyOn InstantiateSharpImage
    const instantiateSpy = jest.spyOn<any, "instantiateSharpImage">(imageHandler, "instantiateSharpImage");
    await imageHandler.process(request);
    expect(instantiateSpy).toHaveBeenCalledTimes(2);
    expect(instantiateSpy).toHaveBeenCalledWith(request.originalImage, request.edits, {
      failOnError: false,
      animated: false,
    });
  });

<<<<<<< HEAD
  it("Should create animated image if the input image is GIF and has multiple pages", async () => {
    // Arrange
    const gifImage = fs.readFileSync("./test/image/transparent-5x5-2page.gif");
    const request: ImageRequestInfo = {
      requestType: RequestTypes.DEFAULT,
      contentType: ContentTypes.GIF,
      bucket: "sample-bucket",
      key: "sample-image-001.gif",
      edits: { grayscale: true },
      originalImage: gifImage,
    };
=======
    it("Should create animated image if the input image is GIF and has multiple pages", async () => {
        // Arrange
        const request: ImageRequestInfo = {
            requestType: RequestTypes.DEFAULT,
            contentType: ContentTypes.GIF,
            bucket: "sample-bucket",
            key: "sample-image-001.gif",
            edits: { grayscale: true },
            originalImage: gifImage,
        };

        // Act
        const imageHandler = new ImageHandler(s3Client, rekognitionClient);
        // SpyOn InstantiateSharpImage
        const instantiateSpy = jest.spyOn<any, 'instantiateSharpImage'>(imageHandler, "instantiateSharpImage");
        await imageHandler.process(request);
        expect(instantiateSpy).toHaveBeenCalledTimes(1);
        expect(instantiateSpy).toHaveBeenCalledWith(request.originalImage, request.edits, { failOnError: false, animated: true });
>>>>>>> c6f8c779

    // Act
    const imageHandler = new ImageHandler(s3Client, rekognitionClient);
    // SpyOn InstantiateSharpImage
    const instantiateSpy = jest.spyOn<any, "instantiateSharpImage">(imageHandler, "instantiateSharpImage");
    await imageHandler.process(request);
    expect(instantiateSpy).toHaveBeenCalledTimes(1);
    expect(instantiateSpy).toHaveBeenCalledWith(request.originalImage, request.edits, {
      failOnError: false,
      animated: true,
    });
  });

  it("Should create non animated image if the input image is not a GIF", async () => {
    // Arrange
    const request: ImageRequestInfo = {
      requestType: RequestTypes.DEFAULT,
      contentType: ContentTypes.PNG,
      bucket: "sample-bucket",
      key: "sample-image-001.png",
      edits: { grayscale: true },
      originalImage: image,
    };

    // Act
    const imageHandler = new ImageHandler(s3Client, rekognitionClient);
    // SpyOn InstantiateSharpImage
    const instantiateSpy = jest.spyOn<any, "instantiateSharpImage">(imageHandler, "instantiateSharpImage");
    await imageHandler.process(request);
    expect(instantiateSpy).toHaveBeenCalledTimes(1);
    expect(instantiateSpy).toHaveBeenCalledWith(request.originalImage, request.edits, {
      failOnError: false,
      animated: false,
    });
<<<<<<< HEAD
  });
=======

    it("Should create non animated image if AutoWebP is enabled and the animated edit is not provided", async () => {
        // Arrange
        const request: ImageRequestInfo = {
            requestType: RequestTypes.DEFAULT,
            contentType: ContentTypes.WEBP,
            bucket: "sample-bucket",
            key: "sample-image-001.gif",
            edits: { grayscale: true },
            originalImage: gifImage,
        };

        // Act
        const imageHandler = new ImageHandler(s3Client, rekognitionClient);
        // SpyOn InstantiateSharpImage
        const instantiateSpy = jest.spyOn<any, 'instantiateSharpImage'>(imageHandler, "instantiateSharpImage");
        await imageHandler.process(request);
        expect(instantiateSpy).toHaveBeenCalledTimes(1);
        expect(instantiateSpy).toHaveBeenCalledWith(request.originalImage, request.edits, { failOnError: false, animated: false });

    });

    it("Should create animated image if AutoWebP is enabled and the animated edit is true", async () => {
        // Arrange
        const request: ImageRequestInfo = {
            requestType: RequestTypes.DEFAULT,
            contentType: ContentTypes.WEBP,
            bucket: "sample-bucket",
            key: "sample-image-001.gif",
            edits: { grayscale: true, animated: true },
            originalImage: gifImage,
        };

        // Act
        const imageHandler = new ImageHandler(s3Client, rekognitionClient);
        // SpyOn InstantiateSharpImage
        const instantiateSpy = jest.spyOn<any, 'instantiateSharpImage'>(imageHandler, "instantiateSharpImage");
        await imageHandler.process(request);
        expect(instantiateSpy).toHaveBeenCalledTimes(1);
        expect(instantiateSpy).toHaveBeenCalledWith(request.originalImage, request.edits, { failOnError: false, animated: true });

    });

    it("Should create non animated image if image is multipage gif, but animated edit is set to false", async () => {
        // Arrange
        const request: ImageRequestInfo = {
            requestType: RequestTypes.DEFAULT,
            contentType: ContentTypes.GIF,
            bucket: "sample-bucket",
            key: "sample-image-001.gif",
            edits: { grayscale: true, animated: false },
            originalImage: gifImage,
        };

        // Act
        const imageHandler = new ImageHandler(s3Client, rekognitionClient);
        // SpyOn InstantiateSharpImage
        const instantiateSpy = jest.spyOn<any, 'instantiateSharpImage'>(imageHandler, "instantiateSharpImage");
        await imageHandler.process(request);
        expect(instantiateSpy).toHaveBeenCalledTimes(1);
        expect(instantiateSpy).toHaveBeenCalledWith(request.originalImage, request.edits, { failOnError: false, animated: false });

    });

    it("Should attempt to create animated image if animated edit is set to true, regardless of original image and content type", async () => {
        // Arrange
        const request: ImageRequestInfo = {
            requestType: RequestTypes.DEFAULT,
            contentType: ContentTypes.PNG,
            bucket: "sample-bucket",
            key: "sample-image-001.png",
            edits: { grayscale: true, animated: true },
            originalImage: image,
        };

        // Act
        const imageHandler = new ImageHandler(s3Client, rekognitionClient);
        // SpyOn InstantiateSharpImage
        const instantiateSpy = jest.spyOn<any, 'instantiateSharpImage'>(imageHandler, "instantiateSharpImage");
        await imageHandler.process(request);
        expect(instantiateSpy).toHaveBeenCalledTimes(2);
        expect(instantiateSpy).toHaveBeenCalledWith(request.originalImage, request.edits, { failOnError: false, animated: false });

    });
>>>>>>> c6f8c779
});<|MERGE_RESOLUTION|>--- conflicted
+++ resolved
@@ -14,18 +14,6 @@
 const gifImage = fs.readFileSync("./test/image/transparent-5x5-2page.gif");
 
 describe("animated", () => {
-<<<<<<< HEAD
-  it("Should create non animated image if the input image is a GIF but does not have multiple pages", async () => {
-    // Arrange
-    const request: ImageRequestInfo = {
-      requestType: RequestTypes.DEFAULT,
-      contentType: ContentTypes.GIF,
-      bucket: "sample-bucket",
-      key: "sample-image-001.gif",
-      edits: { grayscale: true },
-      originalImage: image,
-    };
-=======
     beforeEach(() => {
         jest.resetAllMocks();
     });
@@ -48,33 +36,9 @@
         await imageHandler.process(request);
         expect(instantiateSpy).toHaveBeenCalledTimes(2);
         expect(instantiateSpy).toHaveBeenCalledWith(request.originalImage, request.edits, { failOnError: false, animated: false });
->>>>>>> c6f8c779
 
-    // Act
-    const imageHandler = new ImageHandler(s3Client, rekognitionClient);
-    // SpyOn InstantiateSharpImage
-    const instantiateSpy = jest.spyOn<any, "instantiateSharpImage">(imageHandler, "instantiateSharpImage");
-    await imageHandler.process(request);
-    expect(instantiateSpy).toHaveBeenCalledTimes(2);
-    expect(instantiateSpy).toHaveBeenCalledWith(request.originalImage, request.edits, {
-      failOnError: false,
-      animated: false,
     });
-  });
 
-<<<<<<< HEAD
-  it("Should create animated image if the input image is GIF and has multiple pages", async () => {
-    // Arrange
-    const gifImage = fs.readFileSync("./test/image/transparent-5x5-2page.gif");
-    const request: ImageRequestInfo = {
-      requestType: RequestTypes.DEFAULT,
-      contentType: ContentTypes.GIF,
-      bucket: "sample-bucket",
-      key: "sample-image-001.gif",
-      edits: { grayscale: true },
-      originalImage: gifImage,
-    };
-=======
     it("Should create animated image if the input image is GIF and has multiple pages", async () => {
         // Arrange
         const request: ImageRequestInfo = {
@@ -93,44 +57,30 @@
         await imageHandler.process(request);
         expect(instantiateSpy).toHaveBeenCalledTimes(1);
         expect(instantiateSpy).toHaveBeenCalledWith(request.originalImage, request.edits, { failOnError: false, animated: true });
->>>>>>> c6f8c779
 
-    // Act
-    const imageHandler = new ImageHandler(s3Client, rekognitionClient);
-    // SpyOn InstantiateSharpImage
-    const instantiateSpy = jest.spyOn<any, "instantiateSharpImage">(imageHandler, "instantiateSharpImage");
-    await imageHandler.process(request);
-    expect(instantiateSpy).toHaveBeenCalledTimes(1);
-    expect(instantiateSpy).toHaveBeenCalledWith(request.originalImage, request.edits, {
-      failOnError: false,
-      animated: true,
     });
-  });
 
-  it("Should create non animated image if the input image is not a GIF", async () => {
-    // Arrange
-    const request: ImageRequestInfo = {
-      requestType: RequestTypes.DEFAULT,
-      contentType: ContentTypes.PNG,
-      bucket: "sample-bucket",
-      key: "sample-image-001.png",
-      edits: { grayscale: true },
-      originalImage: image,
-    };
 
-    // Act
-    const imageHandler = new ImageHandler(s3Client, rekognitionClient);
-    // SpyOn InstantiateSharpImage
-    const instantiateSpy = jest.spyOn<any, "instantiateSharpImage">(imageHandler, "instantiateSharpImage");
-    await imageHandler.process(request);
-    expect(instantiateSpy).toHaveBeenCalledTimes(1);
-    expect(instantiateSpy).toHaveBeenCalledWith(request.originalImage, request.edits, {
-      failOnError: false,
-      animated: false,
+    it("Should create non animated image if the input image is not a GIF", async () => {
+        // Arrange
+        const request: ImageRequestInfo = {
+            requestType: RequestTypes.DEFAULT,
+            contentType: ContentTypes.PNG,
+            bucket: "sample-bucket",
+            key: "sample-image-001.png",
+            edits: { grayscale: true },
+            originalImage: image,
+        };
+
+        // Act
+        const imageHandler = new ImageHandler(s3Client, rekognitionClient);
+        // SpyOn InstantiateSharpImage
+        const instantiateSpy = jest.spyOn<any, 'instantiateSharpImage'>(imageHandler, "instantiateSharpImage");
+        await imageHandler.process(request);
+        expect(instantiateSpy).toHaveBeenCalledTimes(1);
+        expect(instantiateSpy).toHaveBeenCalledWith(request.originalImage, request.edits, { failOnError: false, animated: false });
+
     });
-<<<<<<< HEAD
-  });
-=======
 
     it("Should create non animated image if AutoWebP is enabled and the animated edit is not provided", async () => {
         // Arrange
@@ -215,5 +165,4 @@
         expect(instantiateSpy).toHaveBeenCalledWith(request.originalImage, request.edits, { failOnError: false, animated: false });
 
     });
->>>>>>> c6f8c779
 });