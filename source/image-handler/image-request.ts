// Copyright Amazon.com, Inc. or its affiliates. All Rights Reserved.
// SPDX-License-Identifier: Apache-2.0

import S3 from "aws-sdk/clients/s3";
import { createHmac } from "crypto";

import {
  ContentTypes,
  DefaultImageRequest,
  Headers,
  ImageEdits,
  ImageFormatTypes,
  ImageHandlerError,
  ImageHandlerEvent,
  ImageRequestInfo,
  RequestTypes,
  StatusCodes,
} from "./lib";
import { SecretProvider } from "./secret-provider";
import { ThumborMapper } from "./thumbor-mapper";

type OriginalImageInfo = Partial<{
  contentType: string;
  expires: string;
  lastModified: string;
  cacheControl: string;
  originalImage: Buffer;
}>;

export class ImageRequest {
  private static readonly DEFAULT_EFFORT = 4;

  constructor(private readonly s3Client: S3, private readonly secretProvider: SecretProvider) { }

  /**
   * Determines the output format of an image
   * @param imageRequestInfo Initialized image request information
   * @param event Lambda requrest body
   */
  private determineOutputFormat(imageRequestInfo: ImageRequestInfo, event: ImageHandlerEvent): void {
    const outputFormat = this.getOutputFormat(event, imageRequestInfo.requestType);
    // if webp check reduction effort, if invalid value, use 4 (default in sharp)
    if (outputFormat === ImageFormatTypes.WEBP && imageRequestInfo.requestType === RequestTypes.DEFAULT) {
      const decoded = this.decodeRequest(event);
      if (typeof decoded.effort !== "undefined") {
        const effort = Math.trunc(decoded.effort);
        const isValid = !isNaN(effort) && effort >= 0 && effort <= 6;
        imageRequestInfo.effort = isValid ? effort : ImageRequest.DEFAULT_EFFORT;
      }
    }
    if (imageRequestInfo.edits && imageRequestInfo.edits.toFormat) {
      imageRequestInfo.outputFormat = imageRequestInfo.edits.toFormat;
    } else if (outputFormat) {
      imageRequestInfo.outputFormat = outputFormat;
    }
  }

  /**
   * Fix quality for Thumbor and Custom request type if outputFormat is different from quality type.
   * @param imageRequestInfo Initialized image request information
   */
  private fixQuality(imageRequestInfo: ImageRequestInfo): void {
    if (imageRequestInfo.outputFormat) {
      const requestType = [RequestTypes.CUSTOM, RequestTypes.THUMBOR];
      const acceptedValues = [
        ImageFormatTypes.JPEG,
        ImageFormatTypes.PNG,
        ImageFormatTypes.WEBP,
        ImageFormatTypes.TIFF,
        ImageFormatTypes.HEIF,
        ImageFormatTypes.GIF,
      ];

      imageRequestInfo.contentType = `image/${imageRequestInfo.outputFormat}`;
      if (
        requestType.includes(imageRequestInfo.requestType) &&
        acceptedValues.includes(imageRequestInfo.outputFormat)
      ) {
        const qualityKey = Object.keys(imageRequestInfo.edits).filter((key) =>
          acceptedValues.includes(key as ImageFormatTypes)
        )[0];

        if (qualityKey && qualityKey !== imageRequestInfo.outputFormat) {
          imageRequestInfo.edits[imageRequestInfo.outputFormat] = imageRequestInfo.edits[qualityKey];
          delete imageRequestInfo.edits[qualityKey];
        }
      }
    }
  }

  /**
   * Initializer function for creating a new image request, used by the image handler to perform image modifications.
   * @param event Lambda request body.
   * @returns Initialized image request information.
   */
  public async setup(event: ImageHandlerEvent): Promise<ImageRequestInfo> {
    try {
      await this.validateRequestSignature(event);
      this.validateRequestExpires(event);

      let imageRequestInfo: ImageRequestInfo = <ImageRequestInfo>{};

      imageRequestInfo.requestType = this.parseRequestType(event);
      imageRequestInfo.bucket = this.parseImageBucket(event, imageRequestInfo.requestType);
      imageRequestInfo.key = this.parseImageKey(event, imageRequestInfo.requestType);
      imageRequestInfo.edits = this.parseImageEdits(event, imageRequestInfo.requestType);

      const originalImage = await this.getOriginalImage(imageRequestInfo.bucket, imageRequestInfo.key);
      imageRequestInfo = { ...imageRequestInfo, ...originalImage };

      imageRequestInfo.headers = this.parseImageHeaders(event, imageRequestInfo.requestType);

      // If the original image is SVG file and it has any edits but no output format, change the format to PNG.
      if (
        imageRequestInfo.contentType === ContentTypes.SVG &&
        imageRequestInfo.edits &&
        Object.keys(imageRequestInfo.edits).length > 0 &&
        !imageRequestInfo.edits.toFormat
      ) {
        imageRequestInfo.outputFormat = ImageFormatTypes.PNG;
      }

      /* Decide the output format of the image.
       * 1) If the format is provided, the output format is the provided format.
       * 2) If headers contain "Accept: image/webp", the output format is webp.
       * 3) Use the default image format for the rest of cases.
       */
      if (
        imageRequestInfo.contentType !== ContentTypes.SVG ||
        imageRequestInfo.edits.toFormat ||
        imageRequestInfo.outputFormat
      ) {
        this.determineOutputFormat(imageRequestInfo, event);
      }

      // Fix quality for Thumbor and Custom request type if outputFormat is different from quality type.
      this.fixQuality(imageRequestInfo);

      return imageRequestInfo;
    } catch (error) {
      console.error(error);

      throw error;
    }
  }

  /**
   * Gets the original image from an Amazon S3 bucket.
   * @param bucket The name of the bucket containing the image.
   * @param key The key name corresponding to the image.
   * @returns The original image or an error.
   */
  public async getOriginalImage(bucket: string, key: string): Promise<OriginalImageInfo> {
    try {
      const result: OriginalImageInfo = {};

      const imageLocation = { Bucket: bucket, Key: key };
      const originalImage = await this.s3Client.getObject(imageLocation).promise();
      const imageBuffer = Buffer.from(originalImage.Body as Uint8Array);

      if (originalImage.ContentType) {
        // If using default S3 ContentType infer from hex headers
        if (["binary/octet-stream", "application/octet-stream"].includes(originalImage.ContentType)) {
          result.contentType = this.inferImageType(imageBuffer);
        } else {
          result.contentType = originalImage.ContentType;
        }
      } else {
        result.contentType = "image";
      }

      if (originalImage.Expires) {
        result.expires = new Date(originalImage.Expires).toUTCString();
      }

      if (originalImage.LastModified) {
        result.lastModified = new Date(originalImage.LastModified).toUTCString();
      }

      result.cacheControl = originalImage.CacheControl ?? "max-age=31536000,public";
      result.originalImage = imageBuffer;

      return result;
    } catch (error) {
      let status = StatusCodes.INTERNAL_SERVER_ERROR;
      let message = error.message;
      if (error.code === "NoSuchKey") {
        status = StatusCodes.NOT_FOUND;
        message = `The image ${key} does not exist or the request may not be base64 encoded properly.`;
      }
      throw new ImageHandlerError(status, error.code, message);
    }
  }

  /**
   * Parses the name of the appropriate Amazon S3 bucket to source the original image from.
   * @param event Lambda request body.
   * @param requestType Image handler request type.
   * @returns The name of the appropriate Amazon S3 bucket.
   */
  public parseImageBucket(event: ImageHandlerEvent, requestType: RequestTypes): string {
    if (requestType === RequestTypes.DEFAULT) {
      // Decode the image request
      const request = this.decodeRequest(event);

      if (request.bucket !== undefined) {
        // Check the provided bucket against the allowed list
        const sourceBuckets = this.getAllowedSourceBuckets();

        if (sourceBuckets.includes(request.bucket) || request.bucket.match(new RegExp("^" + sourceBuckets[0] + "$"))) {
          return request.bucket;
        } else {
          throw new ImageHandlerError(
            StatusCodes.FORBIDDEN,
            "ImageBucket::CannotAccessBucket",
            "The bucket you specified could not be accessed. Please check that the bucket is specified in your SOURCE_BUCKETS."
          );
        }
      } else {
        // Try to use the default image source bucket env var
        const sourceBuckets = this.getAllowedSourceBuckets();
        return sourceBuckets[0];
      }
    } else if (requestType === RequestTypes.THUMBOR || requestType === RequestTypes.CUSTOM) {
      // Use the default image source bucket env var
      const sourceBuckets = this.getAllowedSourceBuckets();
      return sourceBuckets[0];
    } else {
      throw new ImageHandlerError(
        StatusCodes.NOT_FOUND,
        "ImageBucket::CannotFindBucket",
        "The bucket you specified could not be found. Please check the spelling of the bucket name in your request."
      );
    }
  }

  /**
   * Parses the edits to be made to the original image.
   * @param event Lambda request body.
   * @param requestType Image handler request type.
   * @returns The edits to be made to the original image.
   */
  public parseImageEdits(event: ImageHandlerEvent, requestType: RequestTypes): ImageEdits {
    if (requestType === RequestTypes.DEFAULT) {
      const decoded = this.decodeRequest(event);
      return decoded.edits;
    } else if (requestType === RequestTypes.THUMBOR) {
      const thumborMapping = new ThumborMapper();
      return thumborMapping.mapPathToEdits(event.path);
    } else if (requestType === RequestTypes.CUSTOM) {
      const thumborMapping = new ThumborMapper();
      const parsedPath = thumborMapping.parseCustomPath(event.path);
      return thumborMapping.mapPathToEdits(parsedPath);
    } else {
      throw new ImageHandlerError(
        StatusCodes.BAD_REQUEST,
        "ImageEdits::CannotParseEdits",
        "The edits you provided could not be parsed. Please check the syntax of your request and refer to the documentation for additional guidance."
      );
    }
  }

  /**
   * Parses the name of the appropriate Amazon S3 key corresponding to the original image.
   * @param event Lambda request body.
   * @param requestType Type of the request.
   * @returns The name of the appropriate Amazon S3 key.
   */
  public parseImageKey(event: ImageHandlerEvent, requestType: RequestTypes): string {
    if (requestType === RequestTypes.DEFAULT) {
      // Decode the image request and return the image key
      const { key } = this.decodeRequest(event);
      return key;
    }

    if (requestType === RequestTypes.THUMBOR || requestType === RequestTypes.CUSTOM) {
      let { path } = event;

      if (requestType === RequestTypes.CUSTOM) {
        const { REWRITE_MATCH_PATTERN, REWRITE_SUBSTITUTION } = process.env;

        if (typeof REWRITE_MATCH_PATTERN === "string") {
          const patternStrings = REWRITE_MATCH_PATTERN.split("/");
          const flags = patternStrings.pop();
          const parsedPatternString = REWRITE_MATCH_PATTERN.slice(1, REWRITE_MATCH_PATTERN.length - 1 - flags.length);
          const regExp = new RegExp(parsedPatternString, flags);

          path = path.replace(regExp, REWRITE_SUBSTITUTION);
        } else {
          path = path.replace(REWRITE_MATCH_PATTERN, REWRITE_SUBSTITUTION);
        }
      }

      return decodeURIComponent(
        path.replace(/\/\d+x\d+:\d+x\d+\/|(?<=\/)\d+x\d+\/|filters:[^/]+|\/fit-in(?=\/)|^\/+/g, "").replace(/^\/+/, "")
      );
    }

    // Return an error for all other conditions
    throw new ImageHandlerError(
      StatusCodes.NOT_FOUND,
      "ImageEdits::CannotFindImage",
      "The image you specified could not be found. Please check your request syntax as well as the bucket you specified to ensure it exists."
    );
  }

  /**
   * Determines how to handle the request being made based on the URL path prefix to the image request.
   * Categorizes a request as either "image" (uses the Sharp library), "thumbor" (uses Thumbor mapping), or "custom" (uses the rewrite function).
   * @param event Lambda request body.
   * @returns The request type.
   */
  public parseRequestType(event: ImageHandlerEvent): RequestTypes {
    const { path } = event;
    const matchDefault = /^(\/?)([0-9a-zA-Z+/]{4})*(([0-9a-zA-Z+/]{2}==)|([0-9a-zA-Z+/]{3}=))?$/;
    const matchThumbor =
      /^(\/?)((fit-in)?|(filters:.+\(.?\))?|(unsafe)?)(((.(?!(\.[^.\\/]+$)))*$)|.*(\.jpg$|\.jpeg$|.\.png$|\.webp$|\.tiff$|\.tif$|\.svg$|\.gif$))/i;
    const { REWRITE_MATCH_PATTERN, REWRITE_SUBSTITUTION } = process.env;
    const definedEnvironmentVariables =
      REWRITE_MATCH_PATTERN !== "" &&
      REWRITE_SUBSTITUTION !== "" &&
      REWRITE_MATCH_PATTERN !== undefined &&
      REWRITE_SUBSTITUTION !== undefined;

    // Check if path is base 64 encoded
    let isBase64Encoded = true;
    try {
      this.decodeRequest(event);
    } catch (error) {
      console.info("Path is not base64 encoded.");
      isBase64Encoded = false;
    }

    if (matchDefault.test(path) && isBase64Encoded) {
      // use sharp
      return RequestTypes.DEFAULT;
    } else if (definedEnvironmentVariables) {
      // use rewrite function then thumbor mappings
      return RequestTypes.CUSTOM;
    } else if (matchThumbor.test(path)) {
      // use thumbor mappings
      return RequestTypes.THUMBOR;
    } else {
      throw new ImageHandlerError(
        StatusCodes.BAD_REQUEST,
        "RequestTypeError",
        "The type of request you are making could not be processed. Please ensure that your original image is of a supported file type (jpg, png, tiff, webp, svg, gif) and that your image request is provided in the correct syntax. Refer to the documentation for additional guidance on forming image requests."
      );
    }
  }

  // eslint-disable-next-line jsdoc/require-returns-check
  /**
   * Parses the headers to be sent with the response.
   * @param event Lambda request body.
   * @param requestType Image handler request type.
   * @returns (optional) The headers to be sent with the response.
   */
  public parseImageHeaders(event: ImageHandlerEvent, requestType: RequestTypes): Headers {
    if (requestType === RequestTypes.DEFAULT) {
      const { headers } = this.decodeRequest(event);
      if (headers) {
        return headers;
      }
    }
  }

  /**
   * Decodes the base64-encoded image request path associated with default image requests.
   * Provides error handling for invalid or undefined path values.
   * @param event Lambda request body.
   * @returns The decoded from base-64 image request.
   */
  public decodeRequest(event: ImageHandlerEvent): DefaultImageRequest {
    const { path } = event;

    if (path) {
      const encoded = path.charAt(0) === "/" ? path.slice(1) : path;
      const toBuffer = Buffer.from(encoded, "base64");
      try {
        // To support European characters, 'ascii' was removed.
        return JSON.parse(toBuffer.toString());
      } catch (error) {
        throw new ImageHandlerError(
          StatusCodes.BAD_REQUEST,
          "DecodeRequest::CannotDecodeRequest",
          "The image request you provided could not be decoded. Please check that your request is base64 encoded properly and refer to the documentation for additional guidance."
        );
      }
    } else {
      throw new ImageHandlerError(
        StatusCodes.BAD_REQUEST,
        "DecodeRequest::CannotReadPath",
        "The URL path you provided could not be read. Please ensure that it is properly formed according to the solution documentation."
      );
    }
  }

  /**
   * Returns a formatted image source bucket allowed list as specified in the SOURCE_BUCKETS environment variable of the image handler Lambda function.
   * Provides error handling for missing/invalid values.
   * @returns A formatted image source bucket.
   */
  public getAllowedSourceBuckets(): string[] {
    const { SOURCE_BUCKETS } = process.env;

    if (SOURCE_BUCKETS === undefined) {
      throw new ImageHandlerError(
        StatusCodes.BAD_REQUEST,
        "GetAllowedSourceBuckets::NoSourceBuckets",
        "The SOURCE_BUCKETS variable could not be read. Please check that it is not empty and contains at least one source bucket, or multiple buckets separated by commas. Spaces can be provided between commas and bucket names, these will be automatically parsed out when decoding."
      );
    } else {
      return SOURCE_BUCKETS.replace(/\s+/g, "").split(",");
    }
  }

  /**
   * Return the output format depending on the accepts headers and request type.
   * @param event Lambda request body.
   * @param requestType The request type.
   * @returns The output format.
   */
  public getOutputFormat(event: ImageHandlerEvent, requestType: RequestTypes = undefined): ImageFormatTypes {
    const { AUTO_WEBP } = process.env;

    if (AUTO_WEBP === "Yes" && event.headers.Accept && event.headers.Accept.includes(ContentTypes.WEBP)) {
      return ImageFormatTypes.WEBP;
    } else if (requestType === RequestTypes.DEFAULT) {
      const decoded = this.decodeRequest(event);
      return decoded.outputFormat;
    }

    return null;
  }

  /**
   * Return the output format depending on first four hex values of an image file.
   * @param imageBuffer Image buffer.
   * @returns The output format.
   */
  public inferImageType(imageBuffer: Buffer): string {
    const imageSignature = imageBuffer.slice(0, 4).toString("hex").toUpperCase();
    switch (imageSignature) {
      case "89504E47":
        return ContentTypes.PNG;
      case "FFD8FFDB":
      case "FFD8FFE0":
      case "FFD8FFEE":
      case "FFD8FFE1":
        return ContentTypes.JPEG;
      case "52494646":
        return ContentTypes.WEBP;
      case "49492A00":
      case "4D4D002A":
        return ContentTypes.TIFF;
      case "47494638":
        return ContentTypes.GIF;
      default:
        throw new ImageHandlerError(
          StatusCodes.INTERNAL_SERVER_ERROR,
          "RequestTypeError",
          "The file does not have an extension and the file type could not be inferred. Please ensure that your original image is of a supported file type (jpg, png, tiff, webp, svg). Refer to the documentation for additional guidance on forming image requests."
        );
    }
  }

  /**
   * Creates a query string similar to API Gateway 2.0 payload's $.rawQueryString
   * @param queryStringParameters Request's query parameters
   * @returns URL encoded queryString
   */
  private recreateQueryString(queryStringParameters: ImageHandlerEvent['queryStringParameters']): string {
    return Object
      .entries(queryStringParameters)
      .filter(([key]) => key !== 'signature')
      .map(([key, value]) => [key, value].join('='))
      .join('&');
  }

  /**
   * Validates the request's signature.
   * @param event Lambda request body.
   * @returns A promise.
   * @throws Throws the error if validation is enabled and the provided signature is invalid.
   */
  private async validateRequestSignature(event: ImageHandlerEvent): Promise<void> {
    const { ENABLE_SIGNATURE, SECRETS_MANAGER, SECRET_KEY } = process.env;

    // Checks signature enabled
    if (ENABLE_SIGNATURE === "Yes") {
      const { path, queryStringParameters } = event;

      if (!queryStringParameters?.signature) {
        throw new ImageHandlerError(
          StatusCodes.BAD_REQUEST,
          "AuthorizationQueryParametersError",
          "Query-string requires the signature parameter."
        );
      }

      const queryString = this.recreateQueryString(queryStringParameters);

      try {
        const { signature } = queryStringParameters;
        const secret = JSON.parse(await this.secretProvider.getSecret(SECRETS_MANAGER));
        const key = secret[SECRET_KEY];
<<<<<<< HEAD
        const stringToSign = queryString !== '' ? [path, queryString].join('?') : path;
        const hash = createHmac('sha256', key).update(stringToSign).digest('hex');
=======
        const hash = createHmac("sha256", key).update(path).digest("hex");
>>>>>>> 4e138950

        // Signature should be made with the full path.
        if (signature !== hash) {
          throw new ImageHandlerError(StatusCodes.FORBIDDEN, "SignatureDoesNotMatch", "Signature does not match.");
        }
      } catch (error) {
        if (error.code === "SignatureDoesNotMatch") {
          throw error;
        }

        console.error("Error occurred while checking signature.", error);
        throw new ImageHandlerError(
          StatusCodes.INTERNAL_SERVER_ERROR,
          "SignatureValidationFailure",
          "Signature validation failed."
        );
      }
    }
  }

  private validateRequestExpires(event: ImageHandlerEvent): void {
    try {
      const { queryStringParameters } = event;
      const expires = queryStringParameters?.expires;
      if (expires !== undefined) {
        const parsedDate = new Date(expires);
        if (isNaN(parsedDate.getTime())) {
          throw new ImageHandlerError(StatusCodes.BAD_REQUEST, 'ImageRequestExpiryFormat', 'Request has invalid expiry date.');
        }
        const now = new Date();
        if (now > parsedDate) {
          throw new ImageHandlerError(StatusCodes.FORBIDDEN, 'ImageRequestExpired', 'Request has expired.');
        }
      }
    } catch (error) {
      if (error.code === 'ImageRequestExpired') {
        throw error;
      }
      if (error.code === 'ImageRequestExpiryFormat') {
        throw error;
      }
      console.error('Error occurred while checking expiry.', error);
      throw new ImageHandlerError(StatusCodes.INTERNAL_SERVER_ERROR, 'ExpiryDateCheckFailure', 'Expiry date check failed.');
    }
  }
}<|MERGE_RESOLUTION|>--- conflicted
+++ resolved
@@ -30,7 +30,7 @@
 export class ImageRequest {
   private static readonly DEFAULT_EFFORT = 4;
 
-  constructor(private readonly s3Client: S3, private readonly secretProvider: SecretProvider) { }
+  constructor(private readonly s3Client: S3, private readonly secretProvider: SecretProvider) {}
 
   /**
    * Determines the output format of an image
@@ -505,12 +505,8 @@
         const { signature } = queryStringParameters;
         const secret = JSON.parse(await this.secretProvider.getSecret(SECRETS_MANAGER));
         const key = secret[SECRET_KEY];
-<<<<<<< HEAD
         const stringToSign = queryString !== '' ? [path, queryString].join('?') : path;
         const hash = createHmac('sha256', key).update(stringToSign).digest('hex');
-=======
-        const hash = createHmac("sha256", key).update(path).digest("hex");
->>>>>>> 4e138950
 
         // Signature should be made with the full path.
         if (signature !== hash) {
