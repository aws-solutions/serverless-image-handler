**_Important Notice:_**
Due to a [change in the AWS Lambda execution environment](https://aws.amazon.com/blogs/compute/upcoming-updates-to-the-aws-lambda-execution-environment/), Serverless Image Handler v3 deployments are functionally broken. To address the issue we have released [minor version update v3.1.1](https://solutions-reference.s3.amazonaws.com/serverless-image-handler/v3.1.1/serverless-image-handler.template). We recommend all users of v3 to run cloudformation stack update with v3.1.1. Additionally, we suggest you to look at v4 of the solution and migrate to v4 if it addresses all of your use cases.

# AWS Serverless Image Handler Lambda wrapper for SharpJS
A solution to dynamically handle images on the fly, utilizing Sharp (https://sharp.pixelplumbing.com/en/stable/).
Published version, additional details and documentation are available here: https://aws.amazon.com/solutions/serverless-image-handler/

_Note:_ it is recommend to build the application binary on Amazon Linux.

## Building distributable for customization
* Clone the repository, then make the desired code changes
```bash
git clone https://github.com/awslabs/serverless-image-handler.git
```

* Run unit tests to make sure added customization passes the tests:
```
cd ./deployment
chmod +x ./run-unit-tests.sh
./run-unit-tests.sh
```

<<<<<<< HEAD
* Clone the github repo
```bash
git clone https://github.com/awslabs/serverless-image-handler.git
=======
* Create an Amazon S3 Bucket
```
aws s3 mb s3://my-bucket-us-east-1 --region us-east-1
>>>>>>> a7ee2682
```

* Navigate to the deployment folder and build the distributable
```bash
chmod +x ./build-s3-dist.sh
./build-s3-dist.sh my-bucket serverless-image-handler my-version
```

> Note: The build-s3-dist script expects the bucket name as one of its parameters, and this value should not include the region suffix.

* Deploy the distributable to an Amazon S3 bucket in your account (you must have the AWS CLI installed)
```bash
aws s3 cp ./regional-s3-assets/ s3://my-bucket-us-east-1/serverless-image-handler/my-version/ --recursive --acl bucket-owner-full-control
```

* Get the link of the serverless-image-handler.template uploaded to your Amazon S3 bucket

* Deploy the Serverless Image Handler solution to your account by launching a new AWS CloudFormation stack using the link of the serverless-image-handler.template

***

### Docker
If you have docker installed, you can build the distributable as well as run the unit tests with the following command from the root of the repository:

```
docker run --rm -it \
           -v $PWD:/development \
           -w /development \
           amazonlinux:2018.03 ./package.sh $DIST_OUTPUT_BUCKET $TEMPLATE_OUTPUT_BUCKET $VERSION
```

Copyright 2019 Amazon.com, Inc. or its affiliates. All Rights Reserved.

Licensed under the Apache License, Version 2.0 (the "License");
you may not use this file except in compliance with the License.
You may obtain a copy of the License at

    http://www.apache.org/licenses/LICENSE-2.0

Unless required by applicable law or agreed to in writing, software
distributed under the License is distributed on an "AS IS" BASIS,
WITHOUT WARRANTIES OR CONDITIONS OF ANY KIND, either express or implied.
See the License for the specific language governing permissions and
limitations under the License.<|MERGE_RESOLUTION|>--- conflicted
+++ resolved
@@ -20,15 +20,9 @@
 ./run-unit-tests.sh
 ```
 
-<<<<<<< HEAD
-* Clone the github repo
-```bash
-git clone https://github.com/awslabs/serverless-image-handler.git
-=======
 * Create an Amazon S3 Bucket
 ```
 aws s3 mb s3://my-bucket-us-east-1 --region us-east-1
->>>>>>> a7ee2682
 ```
 
 * Navigate to the deployment folder and build the distributable
